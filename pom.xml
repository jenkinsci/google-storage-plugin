<?xml version="1.0" encoding="UTF-8"?>
<!--
 Copyright 2013 Google LLC

 Licensed under the Apache License, Version 2.0 (the "License");
 you may not use this file except in compliance with the License.
 You may obtain a copy of the License at

     https://www.apache.org/licenses/LICENSE-2.0

 Unless required by applicable law or agreed to in writing, software
 distributed under the License is distributed on an "AS IS" BASIS,
 WITHOUT WARRANTIES OR CONDITIONS OF ANY KIND, either express or implied.
 See the License for the specific language governing permissions and
 limitations under the License.
-->
<project xmlns="http://maven.apache.org/POM/4.0.0" xmlns:xsi="http://www.w3.org/2001/XMLSchema-instance" xsi:schemaLocation="http://maven.apache.org/POM/4.0.0 http://maven.apache.org/xsd/maven-4.0.0.xsd">
  <modelVersion>4.0.0</modelVersion>

  <parent>
    <groupId>org.jenkins-ci.plugins</groupId>
    <artifactId>plugin</artifactId>
    <version>4.15</version>
  </parent>

  <!--
      Lots of boilerplate from: https://wiki.jenkins-ci.org/display/JENKINS/Hosting+Plugins
  -->
  <artifactId>google-storage-plugin</artifactId>
<<<<<<< HEAD
  <version>1.5.4.2-SNAPSHOT</version>
=======
  <version>1.5.5-SNAPSHOT</version>
>>>>>>> 7d2d5039
  <packaging>hpi</packaging>

  <name>Google Cloud Storage plugin</name>
  <description>This plugin provides the “Google Cloud Storage Uploader” post-build step for publishing build artifacts to Google Cloud Storage.</description>
  <url>https://github.com/jenkinsci/google-storage-plugin/blob/develop/docs/home.md</url>
  <licenses>
    <license>
      <name>The Apache V2 License</name>
      <url>https://www.apache.org/licenses/LICENSE-2.0</url>
      <distribution>repo</distribution>
    </license>
  </licenses>

  <developers>
    <developer>
      <id>craigdbarber</id>
      <name>Craig Barber</name>
      <email>craigbarber@google.com</email>
    </developer>
    <developer>
      <id>stephenashank</id>
      <name>Stephen Shank</name>
      <email>stephenshank@google.com</email>
    </developer>
  </developers>

  <scm>
    <connection>scm:git:git://github.com/jenkinsci/${project.artifactId}.git</connection>
    <developerConnection>scm:git:git@github.com:jenkinsci/${project.artifactId}.git</developerConnection>
    <url>http://github.com/jenkinsci/${project.artifactId}</url>
<<<<<<< HEAD
    <tag>stable-1.5.4</tag>
=======
    <tag>HEAD</tag>
>>>>>>> 7d2d5039
  </scm>

  <!-- Bring some sanity to version numbering... -->
  <properties>
    <jenkins.version>2.222.4</jenkins.version>
    <hpi.compatibleSinceVersion>1.5.0</hpi.compatibleSinceVersion>
    <google.api.version>1.25.0</google.api.version>
    <google.http.version>1.21.0</google.http.version>
    <google.guava.version>30.0-jre</google.guava.version>
    <google-oauth.version>1.0.0</google-oauth.version>
    <storage.revision>158</storage.revision>
    <java.level>8</java.level>
    <concurrency>5</concurrency>
    <skipIts>true</skipIts>
  </properties>

  <dependencyManagement>
    <dependencies>
      <dependency>
        <groupId>io.jenkins.tools.bom</groupId>
        <artifactId>bom-2.222.x</artifactId>
        <version>21</version>
        <type>pom</type>
        <scope>import</scope>
      </dependency>
      <dependency>
        <groupId>com.google.errorprone</groupId>
        <artifactId>error_prone_annotations</artifactId>
        <version>2.6.0</version>
      </dependency>
    </dependencies>
  </dependencyManagement>
  <dependencies>
    <dependency>
      <groupId>commons-io</groupId>
      <artifactId>commons-io</artifactId>
      <version>2.8.0</version>
    </dependency>
    <dependency>
      <groupId>org.jenkins-ci.plugins</groupId>
      <artifactId>credentials</artifactId>
    </dependency>
    <dependency>
      <groupId>org.jenkins-ci.plugins</groupId>
      <artifactId>structs</artifactId>
    </dependency>
    <dependency>
      <groupId>org.jenkinsci.plugins</groupId>
      <artifactId>pipeline-model-definition</artifactId>
      <scope>test</scope>
    </dependency>
    <dependency>
      <groupId>org.jenkins-ci.plugins.workflow</groupId>
      <artifactId>workflow-step-api</artifactId>
    </dependency>
    <dependency>
      <groupId>org.jenkins-ci.plugins</groupId>
      <artifactId>ssh-credentials</artifactId>
    </dependency>
    <dependency>
      <groupId>org.apache.commons</groupId>
      <artifactId>commons-lang3</artifactId>
      <version>3.7</version>
    </dependency>
    <dependency>
      <groupId>org.jenkins-ci.plugins</groupId>
      <artifactId>jackson2-api</artifactId>
    </dependency>
    <dependency>
      <groupId>com.google.api-client</groupId>
      <artifactId>google-api-client</artifactId>
      <version>${google.api.version}</version>
      <exclusions>
        <exclusion>
          <groupId>com.google.http-client</groupId>
          <artifactId>google-http-client</artifactId>
        </exclusion>
      </exclusions>
    </dependency>
    <dependency>
      <groupId>com.google.oauth-client</groupId>
      <artifactId>google-oauth-client</artifactId>
      <version>${google.api.version}</version>
      <exclusions>
        <exclusion>
          <groupId>com.google.http-client</groupId>
          <artifactId>google-http-client</artifactId>
        </exclusion>
      </exclusions>
    </dependency>
    <dependency>
      <groupId>com.google.http-client</groupId>
      <artifactId>google-http-client</artifactId>
      <version>${google.http.version}</version>
      <exclusions>
        <exclusion>
          <groupId>org.apache.httpcomponents</groupId>
          <artifactId>httpclient</artifactId>
        </exclusion>
      </exclusions>
    </dependency>
    <dependency>
      <groupId>com.google.http-client</groupId>
      <artifactId>google-http-client-jackson2</artifactId>
      <version>${google.api.version}</version>
      <exclusions>
        <exclusion>
          <groupId>com.google.http-client</groupId>
          <artifactId>google-http-client</artifactId>
        </exclusion>
      </exclusions>
    </dependency>
    <!-- com.google.guava -->
    <dependency>
      <groupId>com.google.guava</groupId>
      <artifactId>guava</artifactId>
      <version>${google.guava.version}</version>
    </dependency>
    <!-- org.joda.time -->
    <dependency>
      <groupId>joda-time</groupId>
      <artifactId>joda-time</artifactId>
      <version>2.10.5</version>
    </dependency>
    <!-- Test dependencies -->
    <dependency>
      <groupId>org.hamcrest</groupId>
      <artifactId>hamcrest-library</artifactId>
      <version>2.2</version>
      <scope>test</scope>
    </dependency>
    <dependency>
      <groupId>org.mockito</groupId>
      <artifactId>mockito-core</artifactId>
      <version>2.23.4</version>
      <scope>test</scope>
    </dependency>
    <dependency>
      <groupId>junit</groupId>
      <artifactId>junit</artifactId>
      <version>4.13.2</version>
      <scope>test</scope>
    </dependency>
    <!-- Auth dependency -->
    <dependency>
      <groupId>org.jenkins-ci.plugins</groupId>
      <artifactId>google-oauth-plugin</artifactId>
      <version>${google-oauth.version}</version>
    </dependency>
    <!-- Metadata dependency -->
    <dependency>
      <groupId>org.jenkins-ci.plugins</groupId>
      <artifactId>google-metadata-plugin</artifactId>
      <version>0.3.1</version>
    </dependency>
    <!-- com.google.apis -->
    <!-- https://developers.google.com/api-client-library/java/apis/storage/v1 -->
    <dependency>
      <groupId>com.google.apis</groupId>
      <artifactId>google-api-services-storage</artifactId>
      <version>v1-rev${storage.revision}-${google.api.version}</version>
      <exclusions>
        <exclusion>
          <groupId>com.google.http-client</groupId>
          <artifactId>google-http-client</artifactId>
        </exclusion>
      </exclusions>
    </dependency>
  </dependencies>

  <repositories>
    <repository>
      <id>repo.jenkins-ci.org</id>
      <url>https://repo.jenkins-ci.org/public/</url>
    </repository>
  </repositories>
  <pluginRepositories>
    <pluginRepository>
      <id>repo.jenkins-ci.org</id>
      <url>https://repo.jenkins-ci.org/public/</url>
    </pluginRepository>
  </pluginRepositories>

  <build>
    <plugins>
      <plugin>
        <groupId>au.com.acegi</groupId>
        <artifactId>xml-format-maven-plugin</artifactId>
        <version>3.1.2</version>
        <executions>
          <execution>
            <id>validate</id>
            <phase>validate</phase>
            <goals>
              <goal>xml-format</goal>
            </goals>
          </execution>
        </executions>
        <configuration>
          <includes>pom.xml</includes>
        </configuration>
      </plugin>
      <plugin>
        <groupId>org.codehaus.mojo</groupId>
        <artifactId>tidy-maven-plugin</artifactId>
        <version>1.1.0</version>
        <executions>
          <execution>
            <id>validate</id>
            <phase>validate</phase>
            <goals>
              <goal>pom</goal>
            </goals>
          </execution>
        </executions>
      </plugin>
      <plugin>
        <groupId>org.apache.maven.plugins</groupId>
        <artifactId>maven-release-plugin</artifactId>
        <configuration>
          <completionGoals>xml-format:xml-format tidy:pom</completionGoals>
        </configuration>
      </plugin>
      <plugin>
        <groupId>com.coveo</groupId>
        <artifactId>fmt-maven-plugin</artifactId>
        <version>2.8</version>
        <configuration>
          <sourceDirectory>src/main/java</sourceDirectory>
          <testSourceDirectory>src/test/java</testSourceDirectory>
          <verbose>true</verbose>
          <filesNamePattern>.*\.java</filesNamePattern>
          <skip>false</skip>
          <skipSortingImports>false</skipSortingImports>
          <style>google</style>
        </configuration>
        <executions>
          <execution>
            <goals>
              <goal>format</goal>
            </goals>
          </execution>
        </executions>
      </plugin>
      <plugin>
        <groupId>org.codehaus.mojo</groupId>
        <artifactId>cobertura-maven-plugin</artifactId>
        <version>2.7</version>
        <configuration>
          <instrumentation>
            <excludes>
              <exclude>com/google/jenkins/plugins/**/Messages.class</exclude>
            </excludes>
          </instrumentation>
          <formats>
            <format>html</format>
            <format>xml</format>
          </formats>
        </configuration>
      </plugin>
      <plugin>
        <groupId>org.apache.maven.plugins</groupId>
        <artifactId>maven-failsafe-plugin</artifactId>
        <executions>
          <execution>
            <goals>
              <goal>integration-test</goal>
              <goal>verify</goal>
            </goals>
          </execution>
        </executions>
        <configuration>
          <skipITs>${skipIts}</skipITs>
          <disableXmlReport>true</disableXmlReport>
          <useFile>false</useFile>
        </configuration>
      </plugin>
      <plugin>
        <artifactId>maven-surefire-plugin</artifactId>
        <configuration>
          <skipTests>${skip.surefire.tests}</skipTests>
          <runOrder>balanced</runOrder>
          <reuseForks>false</reuseForks>
        </configuration>
      </plugin>
    </plugins>
  </build>

  <reporting>
    <plugins>
      <plugin>
        <groupId>org.apache.maven.plugins</groupId>
        <artifactId>maven-javadoc-plugin</artifactId>
        <version>2.10.4</version>
      </plugin>
    </plugins>
  </reporting>
</project><|MERGE_RESOLUTION|>--- conflicted
+++ resolved
@@ -27,11 +27,7 @@
       Lots of boilerplate from: https://wiki.jenkins-ci.org/display/JENKINS/Hosting+Plugins
   -->
   <artifactId>google-storage-plugin</artifactId>
-<<<<<<< HEAD
-  <version>1.5.4.2-SNAPSHOT</version>
-=======
   <version>1.5.5-SNAPSHOT</version>
->>>>>>> 7d2d5039
   <packaging>hpi</packaging>
 
   <name>Google Cloud Storage plugin</name>
@@ -62,11 +58,7 @@
     <connection>scm:git:git://github.com/jenkinsci/${project.artifactId}.git</connection>
     <developerConnection>scm:git:git@github.com:jenkinsci/${project.artifactId}.git</developerConnection>
     <url>http://github.com/jenkinsci/${project.artifactId}</url>
-<<<<<<< HEAD
-    <tag>stable-1.5.4</tag>
-=======
     <tag>HEAD</tag>
->>>>>>> 7d2d5039
   </scm>
 
   <!-- Bring some sanity to version numbering... -->
